--- conflicted
+++ resolved
@@ -294,24 +294,6 @@
 from .pe import PE
 from .idabin import IDABin
 from .blob import Blob
-<<<<<<< HEAD
-from .cgc import CGC
-from .backedcgc import BackedCGC
-from .metaelf import MetaELF
-from .macho import MachO
-
-ALL_BACKENDS = _ordered_dict((
-    ('elf', ELF),
-    ('elfcore', ELFCore),
-    ('pe', PE),
-    ('cgc', CGC),
-    ('backedcgc', BackedCGC),
-    ('ida', IDABin),
-    ('blob', Blob),
-    ('mach-o',MachO)
-))
-=======
 from .cgc import CGC, BackedCGC
 from .ihex import Hex
-from .macho import MachO
->>>>>>> 3e182bc6
+from .macho import MachO